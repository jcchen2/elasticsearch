/*
 * Copyright Elasticsearch B.V. and/or licensed to Elasticsearch B.V. under one
 * or more contributor license agreements. Licensed under the Elastic License;
 * you may not use this file except in compliance with the Elastic License.
 */
package org.elasticsearch.xpack;

import org.bouncycastle.operator.OperatorCreationException;
import org.elasticsearch.SpecialPermission;
import org.elasticsearch.action.ActionRequest;
import org.elasticsearch.action.ActionResponse;
import org.elasticsearch.action.support.ActionFilter;
import org.elasticsearch.bootstrap.BootstrapCheck;
import org.elasticsearch.client.Client;
import org.elasticsearch.client.transport.TransportClient;
import org.elasticsearch.cluster.ClusterState;
import org.elasticsearch.cluster.metadata.IndexNameExpressionResolver;
import org.elasticsearch.cluster.metadata.IndexTemplateMetaData;
import org.elasticsearch.cluster.node.DiscoveryNode;
import org.elasticsearch.cluster.node.DiscoveryNodes;
import org.elasticsearch.cluster.service.ClusterService;
import org.elasticsearch.common.inject.Binder;
import org.elasticsearch.common.inject.Module;
import org.elasticsearch.common.inject.multibindings.Multibinder;
import org.elasticsearch.common.inject.util.Providers;
import org.elasticsearch.common.io.stream.NamedWriteableRegistry;
import org.elasticsearch.common.network.NetworkService;
import org.elasticsearch.common.settings.ClusterSettings;
import org.elasticsearch.common.settings.IndexScopedSettings;
import org.elasticsearch.common.settings.Setting;
import org.elasticsearch.common.settings.Settings;
import org.elasticsearch.common.settings.SettingsFilter;
import org.elasticsearch.common.util.BigArrays;
import org.elasticsearch.common.util.concurrent.ThreadContext;
import org.elasticsearch.common.xcontent.NamedXContentRegistry;
import org.elasticsearch.env.Environment;
import org.elasticsearch.env.NodeEnvironment;
import org.elasticsearch.http.HttpServerTransport;
import org.elasticsearch.index.IndexModule;
import org.elasticsearch.indices.breaker.CircuitBreakerService;
import org.elasticsearch.ingest.Processor;
import org.elasticsearch.license.LicenseService;
import org.elasticsearch.license.LicenseUtils;
import org.elasticsearch.license.Licensing;
import org.elasticsearch.license.XPackLicenseState;
import org.elasticsearch.plugins.ActionPlugin;
import org.elasticsearch.plugins.ClusterPlugin;
import org.elasticsearch.plugins.DiscoveryPlugin;
import org.elasticsearch.plugins.IngestPlugin;
import org.elasticsearch.plugins.NetworkPlugin;
import org.elasticsearch.plugins.Plugin;
import org.elasticsearch.plugins.ScriptPlugin;
import org.elasticsearch.rest.RestController;
import org.elasticsearch.rest.RestHandler;
import org.elasticsearch.script.ScriptContext;
import org.elasticsearch.script.ScriptService;
import org.elasticsearch.threadpool.ExecutorBuilder;
import org.elasticsearch.threadpool.ThreadPool;
import org.elasticsearch.transport.Transport;
import org.elasticsearch.transport.TransportInterceptor;
import org.elasticsearch.watcher.ResourceWatcherService;
import org.elasticsearch.xpack.action.TransportXPackInfoAction;
import org.elasticsearch.xpack.action.TransportXPackUsageAction;
import org.elasticsearch.xpack.action.XPackInfoAction;
import org.elasticsearch.xpack.action.XPackUsageAction;
import org.elasticsearch.xpack.deprecation.Deprecation;
import org.elasticsearch.xpack.extensions.XPackExtension;
import org.elasticsearch.xpack.extensions.XPackExtensionsService;
import org.elasticsearch.xpack.graph.Graph;
import org.elasticsearch.xpack.graph.GraphFeatureSet;
import org.elasticsearch.xpack.logstash.Logstash;
import org.elasticsearch.xpack.logstash.LogstashFeatureSet;
import org.elasticsearch.xpack.ml.MachineLearning;
import org.elasticsearch.xpack.ml.MachineLearningFeatureSet;
import org.elasticsearch.xpack.monitoring.Monitoring;
import org.elasticsearch.xpack.monitoring.MonitoringFeatureSet;
import org.elasticsearch.xpack.persistent.CompletionPersistentTaskAction;
import org.elasticsearch.xpack.persistent.PersistentTasksClusterService;
import org.elasticsearch.xpack.persistent.PersistentTasksExecutor;
import org.elasticsearch.xpack.persistent.PersistentTasksExecutorRegistry;
import org.elasticsearch.xpack.persistent.PersistentTasksService;
import org.elasticsearch.xpack.persistent.RemovePersistentTaskAction;
import org.elasticsearch.xpack.persistent.StartPersistentTaskAction;
import org.elasticsearch.xpack.persistent.UpdatePersistentTaskStatusAction;
import org.elasticsearch.xpack.rest.action.RestXPackInfoAction;
import org.elasticsearch.xpack.rest.action.RestXPackUsageAction;
import org.elasticsearch.xpack.security.InternalClient;
import org.elasticsearch.xpack.security.Security;
import org.elasticsearch.xpack.security.SecurityFeatureSet;
import org.elasticsearch.xpack.security.authc.AuthenticationService;
import org.elasticsearch.xpack.security.authc.support.UsernamePasswordToken;
import org.elasticsearch.xpack.security.crypto.CryptoService;
import org.elasticsearch.xpack.sql.analysis.catalog.FilteredCatalog;
import org.elasticsearch.xpack.sql.SecurityCatalogFilter;
import org.elasticsearch.xpack.sql.plugin.SqlLicenseChecker;
import org.elasticsearch.xpack.sql.plugin.SqlPlugin;
import org.elasticsearch.xpack.ssl.SSLConfigurationReloader;
import org.elasticsearch.xpack.ssl.SSLService;
import org.elasticsearch.xpack.upgrade.Upgrade;
import org.elasticsearch.xpack.watcher.Watcher;
import org.elasticsearch.xpack.watcher.WatcherFeatureSet;
import org.elasticsearch.xpack.watcher.common.http.HttpClient;
import org.elasticsearch.xpack.watcher.common.http.HttpRequestTemplate;
import org.elasticsearch.xpack.watcher.common.http.HttpSettings;
import org.elasticsearch.xpack.watcher.common.http.auth.HttpAuthFactory;
import org.elasticsearch.xpack.watcher.common.http.auth.HttpAuthRegistry;
import org.elasticsearch.xpack.watcher.common.http.auth.basic.BasicAuth;
import org.elasticsearch.xpack.watcher.common.http.auth.basic.BasicAuthFactory;
import org.elasticsearch.xpack.watcher.common.text.TextTemplateEngine;
import org.elasticsearch.xpack.watcher.notification.email.Account;
import org.elasticsearch.xpack.watcher.notification.email.EmailService;
import org.elasticsearch.xpack.watcher.notification.email.attachment.DataAttachmentParser;
import org.elasticsearch.xpack.watcher.notification.email.attachment.EmailAttachmentParser;
import org.elasticsearch.xpack.watcher.notification.email.attachment.EmailAttachmentsParser;
import org.elasticsearch.xpack.watcher.notification.email.attachment.HttpEmailAttachementParser;
import org.elasticsearch.xpack.watcher.notification.email.attachment.ReportingAttachmentParser;
import org.elasticsearch.xpack.watcher.notification.email.support.BodyPartSource;
import org.elasticsearch.xpack.watcher.notification.hipchat.HipChatService;
import org.elasticsearch.xpack.watcher.notification.jira.JiraService;
import org.elasticsearch.xpack.watcher.notification.pagerduty.PagerDutyAccount;
import org.elasticsearch.xpack.watcher.notification.pagerduty.PagerDutyService;
import org.elasticsearch.xpack.watcher.notification.slack.SlackService;

import java.io.IOException;
import java.io.UncheckedIOException;
import java.nio.file.Path;
import java.security.AccessController;
import java.security.GeneralSecurityException;
import java.security.PrivilegedAction;
import java.time.Clock;
import java.util.ArrayList;
import java.util.Arrays;
import java.util.Collection;
import java.util.Collections;
import java.util.HashMap;
import java.util.HashSet;
import java.util.List;
import java.util.Map;
import java.util.Set;
import java.util.function.BiConsumer;
import java.util.function.Supplier;
import java.util.function.UnaryOperator;
import java.util.stream.Collectors;
import java.util.stream.Stream;

import javax.security.auth.DestroyFailedException;

import static org.elasticsearch.xpack.watcher.Watcher.ENCRYPT_SENSITIVE_DATA_SETTING;

public class XPackPlugin extends Plugin implements ScriptPlugin, ActionPlugin, IngestPlugin, NetworkPlugin, ClusterPlugin, DiscoveryPlugin {

    public static final String NAME = "x-pack";

    /** Name constant for the security feature. */
    public static final String SECURITY = "security";

    /** Name constant for the monitoring feature. */
    public static final String MONITORING = "monitoring";

    /** Name constant for the watcher feature. */
    public static final String WATCHER = "watcher";

    /** Name constant for the graph feature. */
    public static final String GRAPH = "graph";

    /** Name constant for the machine learning feature. */
    public static final String MACHINE_LEARNING = "ml";

    /** Name constant for the Logstash feature. */
    public static final String LOGSTASH = "logstash";

    /** Name constant for the Deprecation API feature. */
    public static final String DEPRECATION = "deprecation";

    /** Name constant for the upgrade feature. */
    public static final String UPGRADE = "upgrade";

    /** Name constant for the sql feature. */
    public static final String SQL = "sql";

    // inside of YAML settings we still use xpack do not having handle issues with dashes
    private static final String SETTINGS_NAME = "xpack";

    // TODO: clean up this library to not ask for write access to all system properties!
    static {
        // invoke this clinit in unbound with permissions to access all system properties
        SecurityManager sm = System.getSecurityManager();
        if (sm != null) {
            sm.checkPermission(new SpecialPermission());
        }
        try {
            AccessController.doPrivileged(new PrivilegedAction<Void>() {
                @Override
                public Void run() {
                    try {
                        Class.forName("com.unboundid.util.Debug");
                    } catch (ClassNotFoundException e) {
                        throw new RuntimeException(e);
                    }
                    return null;
                }
            });
            // TODO: fix gradle to add all security resources (plugin metadata) to test classpath
            // of watcher plugin, which depends on it directly. This prevents these plugins
            // from being initialized correctly by the test framework, and means we have to
            // have this leniency.
        } catch (ExceptionInInitializerError bogus) {
            if (bogus.getCause() instanceof SecurityException == false) {
                throw bogus; // some other bug
            }
        }
        // some classes need to have their own clinit blocks
        BodyPartSource.init();
        Account.init();
    }

    protected final Settings settings;
    private final Environment env;
    protected boolean transportClientMode;
    protected final XPackExtensionsService extensionsService;

    protected XPackLicenseState licenseState;
    protected SSLService sslService;
    protected Licensing licensing;
    protected Security security;
    protected Monitoring monitoring;
    protected Watcher watcher;
    protected Graph graph;
    protected MachineLearning machineLearning;
    protected Logstash logstash;

    protected Deprecation deprecation;
    protected Upgrade upgrade;
    protected SqlPlugin sql;

    public XPackPlugin(
            final Settings settings,
            final Path configPath) throws IOException, DestroyFailedException, OperatorCreationException, GeneralSecurityException {
        this.settings = settings;
        this.transportClientMode = transportClientMode(settings);
        this.env = transportClientMode ? null : new Environment(settings, configPath);
        this.licenseState = new XPackLicenseState();
        this.sslService = new SSLService(settings, env);

        this.licensing = new Licensing(settings);
        this.security = new Security(settings, env, licenseState, sslService);
        this.monitoring = new Monitoring(settings, licenseState);
        this.watcher = new Watcher(settings);
        this.graph = new Graph(settings);
        this.machineLearning = new MachineLearning(settings, env, licenseState);
        this.logstash = new Logstash(settings);
        this.deprecation = new Deprecation();
        this.upgrade = new Upgrade(settings);
        // sql projects don't depend on x-pack and as a result we cannot pass XPackLicenseState object to SqlPlugin directly here
        this.sql = new SqlPlugin(XPackSettings.SQL_ENABLED.get(settings), new SqlLicenseChecker(
                () -> {
                    if (!licenseState.isSqlAllowed()) {
                        throw LicenseUtils.newComplianceException(XPackPlugin.SQL);
                    }
                },
                () -> {
                    if (!licenseState.isJdbcAllowed()) {
                        throw LicenseUtils.newComplianceException("jdbc");
                    }
                })
        );
        // Check if the node is a transport client.
        if (transportClientMode == false) {
            this.extensionsService = new XPackExtensionsService(settings, resolveXPackExtensionsFile(env), getExtensions());
        } else {
            this.extensionsService = null;
        }
    }

    // For tests only
    public Collection<Class<? extends XPackExtension>> getExtensions() {
        return Collections.emptyList();
    }

    // overridable by tests
    protected Clock getClock() {
        return Clock.systemUTC();
    }

    @Override
    public Collection<Module> createGuiceModules() {
        ArrayList<Module> modules = new ArrayList<>();
        modules.add(b -> b.bind(Clock.class).toInstance(getClock()));
        modules.addAll(security.nodeModules());
        modules.addAll(monitoring.nodeModules());
        modules.addAll(watcher.nodeModules());
        modules.addAll(graph.createGuiceModules());
        modules.addAll(machineLearning.nodeModules());
        modules.addAll(logstash.nodeModules());

        if (transportClientMode) {
            modules.add(b -> b.bind(XPackLicenseState.class).toProvider(Providers.of(null)));
        }
        return modules;
    }

    @Override
    public Collection<Object> createComponents(Client client, ClusterService clusterService, ThreadPool threadPool,
                                               ResourceWatcherService resourceWatcherService, ScriptService scriptService,
                                               NamedXContentRegistry xContentRegistry, Environment environment,
                                               NodeEnvironment nodeEnvironment, NamedWriteableRegistry namedWriteableRegistry) {
        List<Object> components = new ArrayList<>();
        components.add(sslService);

        final InternalClient internalClient = new InternalClient(settings, threadPool, client);
        components.add(internalClient);

        LicenseService licenseService = new LicenseService(settings, clusterService, getClock(),
                env, resourceWatcherService, licenseState);
        components.add(licenseService);
        components.add(licenseState);

        try {
            components.addAll(security.createComponents(client, threadPool, clusterService, resourceWatcherService,
                    extensionsService.getExtensions()));
        } catch (final Exception e) {
            throw new IllegalStateException("security initialization failed", e);
        }
        components.addAll(monitoring.createComponents(internalClient, threadPool, clusterService, licenseService, sslService));

        final CryptoService cryptoService;
        try {
            cryptoService = ENCRYPT_SENSITIVE_DATA_SETTING.get(settings) ? new CryptoService(settings) : null;
        } catch (IOException e) {
            throw new UncheckedIOException(e);
        }

        // watcher http stuff
        Map<String, HttpAuthFactory> httpAuthFactories = new HashMap<>();
        httpAuthFactories.put(BasicAuth.TYPE, new BasicAuthFactory(cryptoService));
        // TODO: add more auth types, or remove this indirection
        HttpAuthRegistry httpAuthRegistry = new HttpAuthRegistry(httpAuthFactories);
        HttpRequestTemplate.Parser httpTemplateParser = new HttpRequestTemplate.Parser(httpAuthRegistry);
        components.add(httpTemplateParser);
        final HttpClient httpClient = new HttpClient(settings, httpAuthRegistry, sslService);
        components.add(httpClient);

        Collection<Object> notificationComponents = createNotificationComponents(clusterService.getClusterSettings(), httpClient,
                httpTemplateParser, scriptService, httpAuthRegistry, cryptoService);
        components.addAll(notificationComponents);

        components.addAll(watcher.createComponents(getClock(), scriptService, internalClient, licenseState,
                httpClient, httpTemplateParser, threadPool, clusterService, cryptoService, xContentRegistry, components));

        PersistentTasksService persistentTasksService = new PersistentTasksService(settings, clusterService, threadPool, internalClient);

        components.addAll(machineLearning.createComponents(internalClient, clusterService, threadPool, xContentRegistry,
                persistentTasksService));
        List<PersistentTasksExecutor<?>> tasksExecutors = new ArrayList<>();
        tasksExecutors.addAll(machineLearning.createPersistentTasksExecutors(clusterService));

        components.addAll(logstash.createComponents(internalClient, clusterService));

        components.addAll(upgrade.createComponents(client, clusterService, threadPool, resourceWatcherService,
                scriptService, xContentRegistry));

<<<<<<< HEAD
        FilteredCatalog.Filter securityCatalogFilter = XPackSettings.SECURITY_ENABLED.get(settings) ?
                new SecurityCatalogFilter(threadPool.getThreadContext(), licenseState) : null;
        /* Note that we need *client*, not *internalClient* because client preserves the
         * authenticated user while internalClient throws that user away and acts as the
         * x-pack user. */
        components.addAll(sql.createComponents(client, clusterService, securityCatalogFilter));
=======
        PersistentTasksExecutorRegistry registry = new PersistentTasksExecutorRegistry(settings, tasksExecutors);
        PersistentTasksClusterService persistentTasksClusterService = new PersistentTasksClusterService(settings, registry, clusterService);
        components.add(persistentTasksClusterService);
        components.add(persistentTasksService);
        components.add(registry);
>>>>>>> 34898f27

        // just create the reloader as it will pull all of the loaded ssl configurations and start watching them
        new SSLConfigurationReloader(settings, env, sslService, resourceWatcherService);
        return components;
    }

    private Collection<Object> createNotificationComponents(ClusterSettings clusterSettings, HttpClient httpClient,
                                                            HttpRequestTemplate.Parser httpTemplateParser, ScriptService scriptService,
                                                            HttpAuthRegistry httpAuthRegistry, CryptoService cryptoService) {
        List<Object> components = new ArrayList<>();
        components.add(new EmailService(settings, cryptoService, clusterSettings));
        components.add(new HipChatService(settings, httpClient, clusterSettings));
        components.add(new JiraService(settings, httpClient, clusterSettings));
        components.add(new SlackService(settings, httpClient, clusterSettings));
        components.add(new PagerDutyService(settings, httpClient, clusterSettings));

        TextTemplateEngine textTemplateEngine = new TextTemplateEngine(settings, scriptService);
        components.add(textTemplateEngine);
        Map<String, EmailAttachmentParser> parsers = new HashMap<>();
        parsers.put(HttpEmailAttachementParser.TYPE, new HttpEmailAttachementParser(httpClient, httpTemplateParser, textTemplateEngine));
        parsers.put(DataAttachmentParser.TYPE, new DataAttachmentParser());
        parsers.put(ReportingAttachmentParser.TYPE, new ReportingAttachmentParser(settings, httpClient, textTemplateEngine,
                httpAuthRegistry));
        components.add(new EmailAttachmentsParser(parsers));

        return components;
    }

    @Override
    public Settings additionalSettings() {
        Settings.Builder builder = Settings.builder();
        builder.put(security.additionalSettings());
        builder.put(watcher.additionalSettings());
        builder.put(machineLearning.additionalSettings());
        return builder.build();
    }

    @Override
    public Collection<String> getRestHeaders() {
        if (transportClientMode) {
            return Collections.emptyList();
        }
        Set<String> headers = new HashSet<>();
        headers.add(UsernamePasswordToken.BASIC_AUTH_HEADER);
        if (AuthenticationService.RUN_AS_ENABLED.get(settings)) {
            headers.add(AuthenticationService.RUN_AS_USER_HEADER);
        }
        headers.addAll(extensionsService.getExtensions().stream()
            .flatMap(e -> e.getRestHeaders().stream()).collect(Collectors.toList()));
        return headers;
    }

    @Override
    public List<ScriptContext> getContexts() {
        return Arrays.asList(Watcher.SCRIPT_SEARCH_CONTEXT, Watcher.SCRIPT_EXECUTABLE_CONTEXT, Watcher.SCRIPT_TEMPLATE_CONTEXT);
    }

    @Override
    public List<Setting<?>> getSettings() {
        ArrayList<Setting<?>> settings = new ArrayList<>();
        settings.addAll(Security.getSettings(transportClientMode, extensionsService));
        settings.addAll(monitoring.getSettings());
        settings.addAll(watcher.getSettings());
        settings.addAll(machineLearning.getSettings());
        settings.addAll(licensing.getSettings());
        settings.addAll(XPackSettings.getAllSettings());

        settings.add(LicenseService.SELF_GENERATED_LICENSE_TYPE);

        // we add the `xpack.version` setting to all internal indices
        settings.add(Setting.simpleString("index.xpack.version", Setting.Property.IndexScope));

        // notification services
        settings.add(SlackService.SLACK_ACCOUNT_SETTING);
        settings.add(EmailService.EMAIL_ACCOUNT_SETTING);
        settings.add(HipChatService.HIPCHAT_ACCOUNT_SETTING);
        settings.add(JiraService.JIRA_ACCOUNT_SETTING);
        settings.add(PagerDutyService.PAGERDUTY_ACCOUNT_SETTING);
        settings.add(ReportingAttachmentParser.RETRIES_SETTING);
        settings.add(ReportingAttachmentParser.INTERVAL_SETTING);

        // http settings
        settings.addAll(HttpSettings.getSettings());
        return settings;
    }

    @Override
    public List<String> getSettingsFilter() {
        List<String> filters = new ArrayList<>();
        filters.add("xpack.notification.email.account.*.smtp.password");
        filters.add("xpack.notification.jira.account.*.password");
        filters.add("xpack.notification.slack.account.*.url");
        filters.add("xpack.notification.pagerduty.account.*.url");
        filters.add("xpack.notification.pagerduty." + PagerDutyAccount.SERVICE_KEY_SETTING);
        filters.add("xpack.notification.pagerduty.account.*." + PagerDutyAccount.SERVICE_KEY_SETTING);
        filters.add("xpack.notification.hipchat.account.*.auth_token");
        filters.addAll(security.getSettingsFilter(extensionsService));
        filters.addAll(monitoring.getSettingsFilter());
        if (transportClientMode == false) {
            for (XPackExtension extension : extensionsService.getExtensions()) {
                filters.addAll(extension.getSettingsFilter());
            }
        }
        return filters;
    }

    @Override
    public List<ExecutorBuilder<?>> getExecutorBuilders(final Settings settings) {
        List<ExecutorBuilder<?>> executorBuilders = new ArrayList<ExecutorBuilder<?>>();
        executorBuilders.addAll(watcher.getExecutorBuilders(settings));
        executorBuilders.addAll(machineLearning.getExecutorBuilders(settings));
        executorBuilders.addAll(security.getExecutorBuilders(settings));
        return executorBuilders;
    }

    @Override
    public List<ActionHandler<? extends ActionRequest, ? extends ActionResponse>> getActions() {
        List<ActionHandler<? extends ActionRequest, ? extends ActionResponse>> actions = new ArrayList<>();
        actions.add(new ActionHandler<>(XPackInfoAction.INSTANCE, TransportXPackInfoAction.class));
        actions.add(new ActionHandler<>(XPackUsageAction.INSTANCE, TransportXPackUsageAction.class));
        actions.add(new ActionHandler<>(StartPersistentTaskAction.INSTANCE, StartPersistentTaskAction.TransportAction.class));
        actions.add(new ActionHandler<>(UpdatePersistentTaskStatusAction.INSTANCE, UpdatePersistentTaskStatusAction.TransportAction.class));
        actions.add(new ActionHandler<>(RemovePersistentTaskAction.INSTANCE, RemovePersistentTaskAction.TransportAction.class));
        actions.add(new ActionHandler<>(CompletionPersistentTaskAction.INSTANCE, CompletionPersistentTaskAction.TransportAction.class));
        actions.addAll(licensing.getActions());
        actions.addAll(monitoring.getActions());
        actions.addAll(security.getActions());
        actions.addAll(watcher.getActions());
        actions.addAll(graph.getActions());
        actions.addAll(machineLearning.getActions());
        actions.addAll(deprecation.getActions());
        actions.addAll(upgrade.getActions());
        actions.addAll(sql.getActions());
        return actions;
    }

    @Override
    public List<ActionFilter> getActionFilters() {
        List<ActionFilter> filters = new ArrayList<>();
        filters.addAll(licensing.getActionFilters());
        filters.addAll(monitoring.getActionFilters());
        filters.addAll(security.getActionFilters());
        filters.addAll(watcher.getActionFilters());
        filters.addAll(machineLearning.getActionFilters());
        filters.addAll(upgrade.getActionFilters());
        return filters;
    }

    @Override
    public List<RestHandler> getRestHandlers(Settings settings, RestController restController, ClusterSettings clusterSettings,
            IndexScopedSettings indexScopedSettings, SettingsFilter settingsFilter, IndexNameExpressionResolver indexNameExpressionResolver,
            Supplier<DiscoveryNodes> nodesInCluster) {
        List<RestHandler> handlers = new ArrayList<>();
        handlers.add(new RestXPackInfoAction(settings, restController));
        handlers.add(new RestXPackUsageAction(settings, restController));
        handlers.addAll(licensing.getRestHandlers(settings, restController, clusterSettings, indexScopedSettings, settingsFilter,
                indexNameExpressionResolver, nodesInCluster));
        handlers.addAll(monitoring.getRestHandlers(settings, restController, clusterSettings, indexScopedSettings, settingsFilter,
                indexNameExpressionResolver, nodesInCluster));
        handlers.addAll(security.getRestHandlers(settings, restController, clusterSettings, indexScopedSettings, settingsFilter,
                indexNameExpressionResolver, nodesInCluster));
        handlers.addAll(watcher.getRestHandlers(settings, restController, clusterSettings, indexScopedSettings, settingsFilter,
                indexNameExpressionResolver, nodesInCluster));
        handlers.addAll(graph.getRestHandlers(settings, restController, clusterSettings, indexScopedSettings, settingsFilter,
                indexNameExpressionResolver, nodesInCluster));
        handlers.addAll(machineLearning.getRestHandlers(settings, restController, clusterSettings, indexScopedSettings, settingsFilter,
                indexNameExpressionResolver, nodesInCluster));
        handlers.addAll(deprecation.getRestHandlers(settings, restController, clusterSettings, indexScopedSettings, settingsFilter,
            indexNameExpressionResolver, nodesInCluster));
        handlers.addAll(upgrade.getRestHandlers(settings, restController, clusterSettings, indexScopedSettings, settingsFilter,
                indexNameExpressionResolver, nodesInCluster));
        handlers.addAll(sql.getRestHandlers(settings, restController, clusterSettings, indexScopedSettings, settingsFilter,
                indexNameExpressionResolver, nodesInCluster));
        return handlers;
    }

    @Override
    public Map<String, Processor.Factory> getProcessors(Processor.Parameters parameters) {
        return security.getProcessors(parameters);
    }

    @Override
    public List<NamedWriteableRegistry.Entry> getNamedWriteables() {
        List<NamedWriteableRegistry.Entry> entries = new ArrayList<>();
        entries.add(new NamedWriteableRegistry.Entry(XPackFeatureSet.Usage.class, SECURITY, SecurityFeatureSet.Usage::new));
        entries.add(new NamedWriteableRegistry.Entry(XPackFeatureSet.Usage.class, WATCHER, WatcherFeatureSet.Usage::new));
        entries.add(new NamedWriteableRegistry.Entry(XPackFeatureSet.Usage.class, MONITORING, MonitoringFeatureSet.Usage::new));
        entries.add(new NamedWriteableRegistry.Entry(XPackFeatureSet.Usage.class, GRAPH, GraphFeatureSet.Usage::new));
        entries.add(new NamedWriteableRegistry.Entry(XPackFeatureSet.Usage.class, MACHINE_LEARNING, MachineLearningFeatureSet.Usage::new));
        entries.add(new NamedWriteableRegistry.Entry(XPackFeatureSet.Usage.class, LOGSTASH, LogstashFeatureSet.Usage::new));
        entries.addAll(watcher.getNamedWriteables());
        entries.addAll(machineLearning.getNamedWriteables());
        entries.addAll(licensing.getNamedWriteables());
        entries.addAll(Security.getNamedWriteables());
        entries.addAll(SqlPlugin.getNamedWriteables());
        return entries;
    }

    @Override
    public List<NamedXContentRegistry.Entry> getNamedXContent() {
        List<NamedXContentRegistry.Entry> entries = new ArrayList<>();
        entries.addAll(watcher.getNamedXContent());
        entries.addAll(machineLearning.getNamedXContent());
        entries.addAll(licensing.getNamedXContent());
        return entries;
    }

    @Override
    public UnaryOperator<Map<String, IndexTemplateMetaData>> getIndexTemplateMetaDataUpgrader() {
        return templates -> {
            templates = watcher.getIndexTemplateMetaDataUpgrader().apply(templates);
            templates = security.getIndexTemplateMetaDataUpgrader().apply(templates);
            return templates;
        };
    }

    public void onIndexModule(IndexModule module) {
        security.onIndexModule(module);
        watcher.onIndexModule(module);
    }

    public static void bindFeatureSet(Binder binder, Class<? extends XPackFeatureSet> featureSet) {
        binder.bind(featureSet).asEagerSingleton();
        Multibinder<XPackFeatureSet> featureSetBinder = Multibinder.newSetBinder(binder, XPackFeatureSet.class);
        featureSetBinder.addBinding().to(featureSet);
    }

    public static boolean transportClientMode(Settings settings) {
        return TransportClient.CLIENT_TYPE.equals(settings.get(Client.CLIENT_TYPE_SETTING_S.getKey()));
    }

    public static boolean isTribeNode(Settings settings) {
        return settings.getGroups("tribe", true).isEmpty() == false;
    }

    public static boolean isTribeClientNode(Settings settings) {
        return settings.get("tribe.name") != null;
    }

    public static Path resolveConfigFile(Environment env, String name) {
        return env.configFile().resolve(NAME).resolve(name);
    }

    public static String featureSettingPrefix(String featureName) {
        return SETTINGS_NAME + "." + featureName;
    }

    public static Path resolveXPackExtensionsFile(Environment env) {
        return env.pluginsFile().resolve(XPackPlugin.NAME).resolve("extensions");
    }

    @Override
    public List<TransportInterceptor> getTransportInterceptors(NamedWriteableRegistry namedWriteableRegistry, ThreadContext threadContext) {
        return security.getTransportInterceptors(namedWriteableRegistry, threadContext);
    }

    @Override
    public Map<String, Supplier<Transport>> getTransports(Settings settings, ThreadPool threadPool, BigArrays bigArrays,
                                                          CircuitBreakerService circuitBreakerService,
                                                          NamedWriteableRegistry namedWriteableRegistry,
                                                          NetworkService networkService) {
        return security.getTransports(settings, threadPool, bigArrays, circuitBreakerService, namedWriteableRegistry, networkService);
    }

    @Override
    public Map<String, Supplier<HttpServerTransport>> getHttpTransports(Settings settings, ThreadPool threadPool, BigArrays bigArrays,
                                                                        CircuitBreakerService circuitBreakerService,
                                                                        NamedWriteableRegistry namedWriteableRegistry,
                                                                        NamedXContentRegistry xContentRegistry,
                                                                        NetworkService networkService,
                                                                        HttpServerTransport.Dispatcher dispatcher) {
        return security.getHttpTransports(settings, threadPool, bigArrays, circuitBreakerService, namedWriteableRegistry, xContentRegistry,
                networkService, dispatcher);
    }

    @Override
    public UnaryOperator<RestHandler> getRestHandlerWrapper(ThreadContext threadContext) {
        return security.getRestHandlerWrapper(threadContext);
    }

    @Override
    public List<BootstrapCheck> getBootstrapChecks() {
        return Collections.unmodifiableList(
                Stream.of(security.getBootstrapChecks(), watcher.getBootstrapChecks(env))
                        .flatMap(Collection::stream)
                        .collect(Collectors.toList()));
    }

    @Override
    public Map<String, Supplier<ClusterState.Custom>> getInitialClusterStateCustomSupplier() {
        return security.getInitialClusterStateCustomSupplier();
    }

    @Override
    public BiConsumer<DiscoveryNode, ClusterState> getJoinValidator() {
        return security.getJoinValidator();
    }
}<|MERGE_RESOLUTION|>--- conflicted
+++ resolved
@@ -359,20 +359,18 @@
         components.addAll(upgrade.createComponents(client, clusterService, threadPool, resourceWatcherService,
                 scriptService, xContentRegistry));
 
-<<<<<<< HEAD
         FilteredCatalog.Filter securityCatalogFilter = XPackSettings.SECURITY_ENABLED.get(settings) ?
                 new SecurityCatalogFilter(threadPool.getThreadContext(), licenseState) : null;
         /* Note that we need *client*, not *internalClient* because client preserves the
          * authenticated user while internalClient throws that user away and acts as the
          * x-pack user. */
         components.addAll(sql.createComponents(client, clusterService, securityCatalogFilter));
-=======
+
         PersistentTasksExecutorRegistry registry = new PersistentTasksExecutorRegistry(settings, tasksExecutors);
         PersistentTasksClusterService persistentTasksClusterService = new PersistentTasksClusterService(settings, registry, clusterService);
         components.add(persistentTasksClusterService);
         components.add(persistentTasksService);
         components.add(registry);
->>>>>>> 34898f27
 
         // just create the reloader as it will pull all of the loaded ssl configurations and start watching them
         new SSLConfigurationReloader(settings, env, sslService, resourceWatcherService);
