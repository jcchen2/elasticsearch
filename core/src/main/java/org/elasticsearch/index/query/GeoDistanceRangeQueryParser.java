/*
 * Licensed to Elasticsearch under one or more contributor
 * license agreements. See the NOTICE file distributed with
 * this work for additional information regarding copyright
 * ownership. Elasticsearch licenses this file to you under
 * the Apache License, Version 2.0 (the "License"); you may
 * not use this file except in compliance with the License.
 * You may obtain a copy of the License at
 *
 *    http://www.apache.org/licenses/LICENSE-2.0
 *
 * Unless required by applicable law or agreed to in writing,
 * software distributed under the License is distributed on an
 * "AS IS" BASIS, WITHOUT WARRANTIES OR CONDITIONS OF ANY
 * KIND, either express or implied.  See the License for the
 * specific language governing permissions and limitations
 * under the License.
 */

package org.elasticsearch.index.query;

<<<<<<< HEAD
import org.elasticsearch.common.ParseField;
=======
import org.apache.lucene.search.Query;
import org.elasticsearch.Version;
import org.elasticsearch.common.ParsingException;
>>>>>>> c8d1f7aa
import org.elasticsearch.common.geo.GeoDistance;
import org.elasticsearch.common.geo.GeoPoint;
import org.elasticsearch.common.geo.GeoUtils;
import org.elasticsearch.common.inject.Inject;
import org.elasticsearch.common.unit.DistanceUnit;
import org.elasticsearch.common.xcontent.XContentParser;
import org.elasticsearch.index.mapper.geo.GeoPointFieldMapper;

import java.io.IOException;

/**
 * <pre>
 * {
 *     "name.lat" : 1.1,
 *     "name.lon" : 1.2,
 * }
 * </pre>
 */
public class GeoDistanceRangeQueryParser extends BaseQueryParser<GeoDistanceRangeQueryBuilder> {

    public static final ParseField FROM_FIELD = new ParseField("from");
    public static final ParseField TO_FIELD = new ParseField("to");
    public static final ParseField INCLUDE_LOWER_FIELD = new ParseField("include_lower");
    public static final ParseField INCLUDE_UPPER_FIELD = new ParseField("include_upper");
    public static final ParseField GT_FIELD = new ParseField("gt");
    public static final ParseField GTE_FIELD = new ParseField("gte", "ge");
    public static final ParseField LT_FIELD = new ParseField("lt");
    public static final ParseField LTE_FIELD = new ParseField("lte", "le");
    public static final ParseField UNIT_FIELD = new ParseField("unit");
    public static final ParseField DISTANCE_TYPE_FIELD = new ParseField("distance_type");
    public static final ParseField NAME_FIELD = new ParseField("_name");
    public static final ParseField BOOST_FIELD = new ParseField("boost");
    public static final ParseField OPTIMIZE_BBOX_FIELD = new ParseField("optimize_bbox");
    public static final ParseField COERCE_FIELD = new ParseField("coerce", "normalize");
    public static final ParseField IGNORE_MALFORMED_FIELD = new ParseField("ignore_malformed");

    @Override
    public String[] names() {
        return new String[]{GeoDistanceRangeQueryBuilder.NAME, "geoDistanceRange"};
    }

    @Override
    public GeoDistanceRangeQueryBuilder getBuilderPrototype() {
        return GeoDistanceRangeQueryBuilder.PROTOTYPE;
    }

    @Override
<<<<<<< HEAD
    public GeoDistanceRangeQueryBuilder fromXContent(QueryParseContext parseContext) throws IOException, QueryParsingException {
=======
    public Query parse(QueryParseContext parseContext) throws IOException, ParsingException {
>>>>>>> c8d1f7aa
        XContentParser parser = parseContext.parser();

        XContentParser.Token token;

        Float boost = null;
        String queryName = null;
        String currentFieldName = null;
        GeoPoint point = null;
        String geohash = null;
        String fieldName = null;
        Object vFrom = null;
        Object vTo = null;
        Boolean includeLower = null;
        Boolean includeUpper = null;
        DistanceUnit unit = null;
        GeoDistance geoDistance = null;
        String optimizeBbox = null;
        Boolean coerce = null;
        Boolean ignoreMalformed = null;
        while ((token = parser.nextToken()) != XContentParser.Token.END_OBJECT) {
            if (token == XContentParser.Token.FIELD_NAME) {
                currentFieldName = parser.currentName();
            } else if (parseContext.isDeprecatedSetting(currentFieldName)) {
                // skip
            } else if (token == XContentParser.Token.START_ARRAY) {
                if (point == null) {
                    point = new GeoPoint();
                }
                GeoUtils.parseGeoPoint(parser, point);
                fieldName = currentFieldName;
            } else if (token == XContentParser.Token.START_OBJECT) {
                // the json in the format of -> field : { lat : 30, lon : 12 }
                fieldName = currentFieldName;
                if (point == null) {
                    point = new GeoPoint();
                }
                GeoUtils.parseGeoPoint(parser, point);
            } else if (token.isValue()) {
                if (parseContext.parseFieldMatcher().match(currentFieldName, FROM_FIELD)) {
                    if (token == XContentParser.Token.VALUE_NULL) {
                    } else if (token == XContentParser.Token.VALUE_STRING) {
                        vFrom = parser.text(); // a String
                    } else {
                        vFrom = parser.numberValue(); // a Number
                    }
                } else if (parseContext.parseFieldMatcher().match(currentFieldName, TO_FIELD)) {
                    if (token == XContentParser.Token.VALUE_NULL) {
                    } else if (token == XContentParser.Token.VALUE_STRING) {
                        vTo = parser.text(); // a String
                    } else {
                        vTo = parser.numberValue(); // a Number
                    }
                } else if (parseContext.parseFieldMatcher().match(currentFieldName, INCLUDE_LOWER_FIELD)) {
                    includeLower = parser.booleanValue();
                } else if (parseContext.parseFieldMatcher().match(currentFieldName, INCLUDE_UPPER_FIELD)) {
                    includeUpper = parser.booleanValue();
                } else if (parseContext.parseFieldMatcher().match(currentFieldName, GT_FIELD)) {
                    if (token == XContentParser.Token.VALUE_NULL) {
                    } else if (token == XContentParser.Token.VALUE_STRING) {
                        vFrom = parser.text(); // a String
                    } else {
                        vFrom = parser.numberValue(); // a Number
                    }
                    includeLower = false;
                } else if (parseContext.parseFieldMatcher().match(currentFieldName, GTE_FIELD)) {
                    if (token == XContentParser.Token.VALUE_NULL) {
                    } else if (token == XContentParser.Token.VALUE_STRING) {
                        vFrom = parser.text(); // a String
                    } else {
                        vFrom = parser.numberValue(); // a Number
                    }
                    includeLower = true;
                } else if (parseContext.parseFieldMatcher().match(currentFieldName, LT_FIELD)) {
                    if (token == XContentParser.Token.VALUE_NULL) {
                    } else if (token == XContentParser.Token.VALUE_STRING) {
                        vTo = parser.text(); // a String
                    } else {
                        vTo = parser.numberValue(); // a Number
                    }
                    includeUpper = false;
                } else if (parseContext.parseFieldMatcher().match(currentFieldName, LTE_FIELD)) {
                    if (token == XContentParser.Token.VALUE_NULL) {
                    } else if (token == XContentParser.Token.VALUE_STRING) {
                        vTo = parser.text(); // a String
                    } else {
                        vTo = parser.numberValue(); // a Number
                    }
                    includeUpper = true;
                } else if (parseContext.parseFieldMatcher().match(currentFieldName, UNIT_FIELD)) {
                    unit = DistanceUnit.fromString(parser.text());
                } else if (parseContext.parseFieldMatcher().match(currentFieldName, DISTANCE_TYPE_FIELD)) {
                    geoDistance = GeoDistance.fromString(parser.text());
                } else if (currentFieldName.endsWith(GeoPointFieldMapper.Names.LAT_SUFFIX)) {
                    if (point == null) {
                        point = new GeoPoint();
                    }
                    point.resetLat(parser.doubleValue());
                    fieldName = currentFieldName.substring(0, currentFieldName.length() - GeoPointFieldMapper.Names.LAT_SUFFIX.length());
                } else if (currentFieldName.endsWith(GeoPointFieldMapper.Names.LON_SUFFIX)) {
                    if (point == null) {
                        point = new GeoPoint();
                    }
                    point.resetLon(parser.doubleValue());
                    fieldName = currentFieldName.substring(0, currentFieldName.length() - GeoPointFieldMapper.Names.LON_SUFFIX.length());
                } else if (currentFieldName.endsWith(GeoPointFieldMapper.Names.GEOHASH_SUFFIX)) {
                    geohash = parser.text();
                    fieldName = currentFieldName.substring(0, currentFieldName.length() - GeoPointFieldMapper.Names.GEOHASH_SUFFIX.length());
                } else if (parseContext.parseFieldMatcher().match(currentFieldName, NAME_FIELD)) {
                    queryName = parser.text();
                } else if (parseContext.parseFieldMatcher().match(currentFieldName, BOOST_FIELD)) {
                    boost = parser.floatValue();
                } else if (parseContext.parseFieldMatcher().match(currentFieldName, OPTIMIZE_BBOX_FIELD)) {
                    optimizeBbox = parser.textOrNull();
                } else if (parseContext.parseFieldMatcher().match(currentFieldName, COERCE_FIELD)) {
                    coerce = parser.booleanValue();
                } else if (parseContext.parseFieldMatcher().match(currentFieldName, IGNORE_MALFORMED_FIELD)) {
                    ignoreMalformed = parser.booleanValue();
                } else {
                    if (point == null) {
                        point = new GeoPoint();
                    }
                    point.resetFromString(parser.text());
                    fieldName = currentFieldName;
                }
            }
        }

<<<<<<< HEAD
        GeoDistanceRangeQueryBuilder queryBuilder = new GeoDistanceRangeQueryBuilder(fieldName);

        if (boost != null) {
            queryBuilder.boost(boost);
        }

        if (queryName != null) {
            queryBuilder.queryName(queryName);
=======
        // validation was not available prior to 2.x, so to support bwc percolation queries we only ignore_malformed on 2.x created indexes
        if (!indexCreatedBeforeV2_0 && !ignoreMalformed) {
            if (point.lat() > 90.0 || point.lat() < -90.0) {
                throw new ParsingException(parseContext, "illegal latitude value [{}] for [{}]", point.lat(), NAME);
            }
            if (point.lon() > 180.0 || point.lon() < -180) {
                throw new ParsingException(parseContext, "illegal longitude value [{}] for [{}]", point.lon(), NAME);
            }
>>>>>>> c8d1f7aa
        }

        if (point != null) {
            queryBuilder.point(point.lat(), point.lon());
        }

        if (geohash != null) {
            queryBuilder.geohash(geohash);
        }

        if (vFrom != null) {
            queryBuilder.from(vFrom);
        }

        if (vTo != null) {
            queryBuilder.to(vTo);
        }

<<<<<<< HEAD
        if (includeUpper != null) {
            queryBuilder.includeUpper(includeUpper);
        }

        if (includeLower != null) {
            queryBuilder.includeLower(includeLower);
=======
        MappedFieldType fieldType = parseContext.fieldMapper(fieldName);
        if (fieldType == null) {
            throw new ParsingException(parseContext, "failed to find geo_point field [" + fieldName + "]");
        }
        if (!(fieldType instanceof GeoPointFieldMapper.GeoPointFieldType)) {
            throw new ParsingException(parseContext, "field [" + fieldName + "] is not a geo_point field");
>>>>>>> c8d1f7aa
        }

        if (unit != null) {
            queryBuilder.unit(unit);
        }

        if (geoDistance != null) {
            queryBuilder.geoDistance(geoDistance);
        }

        if (optimizeBbox != null) {
            queryBuilder.optimizeBbox(optimizeBbox);
        }

        if (coerce != null) {
            queryBuilder.coerce(coerce);
        }

        if (ignoreMalformed != null) {
            queryBuilder.ignoreMalformed(ignoreMalformed);
        }
        return queryBuilder;
    }
}<|MERGE_RESOLUTION|>--- conflicted
+++ resolved
@@ -19,13 +19,7 @@
 
 package org.elasticsearch.index.query;
 
-<<<<<<< HEAD
 import org.elasticsearch.common.ParseField;
-=======
-import org.apache.lucene.search.Query;
-import org.elasticsearch.Version;
-import org.elasticsearch.common.ParsingException;
->>>>>>> c8d1f7aa
 import org.elasticsearch.common.geo.GeoDistance;
 import org.elasticsearch.common.geo.GeoPoint;
 import org.elasticsearch.common.geo.GeoUtils;
@@ -73,11 +67,7 @@
     }
 
     @Override
-<<<<<<< HEAD
-    public GeoDistanceRangeQueryBuilder fromXContent(QueryParseContext parseContext) throws IOException, QueryParsingException {
-=======
-    public Query parse(QueryParseContext parseContext) throws IOException, ParsingException {
->>>>>>> c8d1f7aa
+    public GeoDistanceRangeQueryBuilder fromXContent(QueryParseContext parseContext) throws IOException {
         XContentParser parser = parseContext.parser();
 
         XContentParser.Token token;
@@ -205,7 +195,6 @@
             }
         }
 
-<<<<<<< HEAD
         GeoDistanceRangeQueryBuilder queryBuilder = new GeoDistanceRangeQueryBuilder(fieldName);
 
         if (boost != null) {
@@ -214,16 +203,6 @@
 
         if (queryName != null) {
             queryBuilder.queryName(queryName);
-=======
-        // validation was not available prior to 2.x, so to support bwc percolation queries we only ignore_malformed on 2.x created indexes
-        if (!indexCreatedBeforeV2_0 && !ignoreMalformed) {
-            if (point.lat() > 90.0 || point.lat() < -90.0) {
-                throw new ParsingException(parseContext, "illegal latitude value [{}] for [{}]", point.lat(), NAME);
-            }
-            if (point.lon() > 180.0 || point.lon() < -180) {
-                throw new ParsingException(parseContext, "illegal longitude value [{}] for [{}]", point.lon(), NAME);
-            }
->>>>>>> c8d1f7aa
         }
 
         if (point != null) {
@@ -242,21 +221,12 @@
             queryBuilder.to(vTo);
         }
 
-<<<<<<< HEAD
         if (includeUpper != null) {
             queryBuilder.includeUpper(includeUpper);
         }
 
         if (includeLower != null) {
             queryBuilder.includeLower(includeLower);
-=======
-        MappedFieldType fieldType = parseContext.fieldMapper(fieldName);
-        if (fieldType == null) {
-            throw new ParsingException(parseContext, "failed to find geo_point field [" + fieldName + "]");
-        }
-        if (!(fieldType instanceof GeoPointFieldMapper.GeoPointFieldType)) {
-            throw new ParsingException(parseContext, "field [" + fieldName + "] is not a geo_point field");
->>>>>>> c8d1f7aa
         }
 
         if (unit != null) {
