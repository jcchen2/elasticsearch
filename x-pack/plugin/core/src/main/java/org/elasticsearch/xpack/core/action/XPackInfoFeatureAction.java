--- conflicted
+++ resolved
@@ -41,19 +41,12 @@
     public static final XPackInfoFeatureAction SPATIAL = new XPackInfoFeatureAction(XPackField.SPATIAL);
     public static final XPackInfoFeatureAction ANALYTICS = new XPackInfoFeatureAction(XPackField.ANALYTICS);
     public static final XPackInfoFeatureAction ENRICH = new XPackInfoFeatureAction(XPackField.ENRICH);
-<<<<<<< HEAD
+    public static final XPackInfoFeatureAction SEARCHABLE_SNAPSHOTS = new XPackInfoFeatureAction(XPackField.SEARCHABLE_SNAPSHOTS);
     public static final XPackInfoFeatureAction AGGREGATE_METRIC = new XPackInfoFeatureAction(XPackField.AGGREGATE_METRIC);
 
     public static final List<XPackInfoFeatureAction> ALL = Arrays.asList(
         SECURITY, MONITORING, WATCHER, GRAPH, MACHINE_LEARNING, LOGSTASH, EQL, SQL, ROLLUP, INDEX_LIFECYCLE, SNAPSHOT_LIFECYCLE, CCR,
-        TRANSFORM, VECTORS, VOTING_ONLY, FROZEN_INDICES, SPATIAL, ANALYTICS, ENRICH, AGGREGATE_METRIC
-=======
-    public static final XPackInfoFeatureAction SEARCHABLE_SNAPSHOTS = new XPackInfoFeatureAction(XPackField.SEARCHABLE_SNAPSHOTS);
-
-    public static final List<XPackInfoFeatureAction> ALL = Arrays.asList(
-        SECURITY, MONITORING, WATCHER, GRAPH, MACHINE_LEARNING, LOGSTASH, EQL, SQL, ROLLUP, INDEX_LIFECYCLE, SNAPSHOT_LIFECYCLE, CCR,
-        TRANSFORM, VECTORS, VOTING_ONLY, FROZEN_INDICES, SPATIAL, ANALYTICS, ENRICH, SEARCHABLE_SNAPSHOTS
->>>>>>> 2be9db01
+        TRANSFORM, VECTORS, VOTING_ONLY, FROZEN_INDICES, SPATIAL, ANALYTICS, ENRICH, SEARCHABLE_SNAPSHOTS, AGGREGATE_METRIC
     );
 
     private XPackInfoFeatureAction(String name) {
