/*
 * Licensed to Elasticsearch under one or more contributor
 * license agreements. See the NOTICE file distributed with
 * this work for additional information regarding copyright
 * ownership. Elasticsearch licenses this file to you under
 * the Apache License, Version 2.0 (the "License"); you may
 * not use this file except in compliance with the License.
 * You may obtain a copy of the License at
 *
 *    http://www.apache.org/licenses/LICENSE-2.0
 *
 * Unless required by applicable law or agreed to in writing,
 * software distributed under the License is distributed on an
 * "AS IS" BASIS, WITHOUT WARRANTIES OR CONDITIONS OF ANY
 * KIND, either express or implied.  See the License for the
 * specific language governing permissions and limitations
 * under the License.
 */
package org.elasticsearch.search;

import com.carrotsearch.hppc.IntArrayList;
import org.apache.lucene.index.DirectoryReader;
import org.apache.lucene.index.FilterDirectoryReader;
import org.apache.lucene.index.LeafReader;
import org.apache.lucene.search.Query;
import org.apache.lucene.store.AlreadyClosedException;
import org.elasticsearch.ElasticsearchException;
import org.elasticsearch.action.ActionListener;
import org.elasticsearch.action.OriginalIndices;
import org.elasticsearch.action.index.IndexResponse;
import org.elasticsearch.action.search.ClearScrollRequest;
import org.elasticsearch.action.search.SearchPhaseExecutionException;
import org.elasticsearch.action.search.SearchRequest;
import org.elasticsearch.action.search.SearchResponse;
import org.elasticsearch.action.search.SearchShardTask;
import org.elasticsearch.action.search.SearchType;
import org.elasticsearch.action.support.IndicesOptions;
import org.elasticsearch.action.support.PlainActionFuture;
import org.elasticsearch.action.support.WriteRequest;
import org.elasticsearch.common.Strings;
import org.elasticsearch.common.UUIDs;
import org.elasticsearch.common.io.stream.StreamInput;
import org.elasticsearch.common.io.stream.StreamOutput;
import org.elasticsearch.common.settings.Settings;
import org.elasticsearch.common.unit.TimeValue;
import org.elasticsearch.common.xcontent.XContentBuilder;
import org.elasticsearch.index.Index;
import org.elasticsearch.index.IndexModule;
import org.elasticsearch.index.IndexService;
import org.elasticsearch.index.IndexSettings;
import org.elasticsearch.index.engine.Engine;
import org.elasticsearch.index.query.AbstractQueryBuilder;
import org.elasticsearch.index.query.MatchAllQueryBuilder;
import org.elasticsearch.index.query.MatchNoneQueryBuilder;
import org.elasticsearch.index.query.QueryBuilder;
import org.elasticsearch.index.query.QueryRewriteContext;
import org.elasticsearch.index.query.QueryShardContext;
import org.elasticsearch.index.query.TermQueryBuilder;
import org.elasticsearch.index.search.stats.SearchStats;
import org.elasticsearch.index.shard.IndexShard;
import org.elasticsearch.index.shard.SearchOperationListener;
import org.elasticsearch.index.shard.ShardId;
import org.elasticsearch.indices.IndicesService;
import org.elasticsearch.indices.settings.InternalOrPrivateSettingsPlugin;
import org.elasticsearch.plugins.Plugin;
import org.elasticsearch.plugins.SearchPlugin;
import org.elasticsearch.script.MockScriptEngine;
import org.elasticsearch.script.MockScriptPlugin;
import org.elasticsearch.script.Script;
import org.elasticsearch.script.ScriptType;
import org.elasticsearch.search.aggregations.AggregationBuilders;
import org.elasticsearch.search.aggregations.InternalAggregation;
import org.elasticsearch.search.aggregations.MultiBucketConsumerService;
import org.elasticsearch.search.aggregations.bucket.global.GlobalAggregationBuilder;
import org.elasticsearch.search.aggregations.bucket.terms.TermsAggregationBuilder;
import org.elasticsearch.search.aggregations.support.ValueType;
import org.elasticsearch.search.builder.SearchSourceBuilder;
import org.elasticsearch.search.fetch.FetchSearchResult;
import org.elasticsearch.search.fetch.ShardFetchRequest;
import org.elasticsearch.search.internal.AliasFilter;
import org.elasticsearch.search.internal.ReaderContext;
import org.elasticsearch.search.internal.SearchContext;
import org.elasticsearch.search.internal.SearchContextId;
import org.elasticsearch.search.internal.ShardSearchRequest;
import org.elasticsearch.search.query.QuerySearchResult;
import org.elasticsearch.search.suggest.SuggestBuilder;
import org.elasticsearch.test.ESSingleNodeTestCase;
import org.junit.Before;

import java.io.IOException;
import java.util.ArrayList;
import java.util.Collection;
import java.util.Collections;
import java.util.LinkedList;
import java.util.List;
import java.util.Locale;
import java.util.Map;
import java.util.concurrent.CountDownLatch;
import java.util.concurrent.ExecutionException;
import java.util.concurrent.Semaphore;
import java.util.concurrent.atomic.AtomicBoolean;
import java.util.concurrent.atomic.AtomicInteger;
import java.util.function.Function;

import static java.util.Collections.singletonList;
import static org.elasticsearch.action.support.WriteRequest.RefreshPolicy.IMMEDIATE;
import static org.elasticsearch.indices.cluster.IndicesClusterStateService.AllocatedIndices.IndexRemovalReason.DELETED;
import static org.elasticsearch.test.hamcrest.ElasticsearchAssertions.assertAcked;
import static org.elasticsearch.test.hamcrest.ElasticsearchAssertions.assertHitCount;
import static org.elasticsearch.test.hamcrest.ElasticsearchAssertions.assertSearchHits;
import static org.hamcrest.CoreMatchers.equalTo;
import static org.hamcrest.CoreMatchers.instanceOf;
import static org.hamcrest.CoreMatchers.is;
import static org.hamcrest.CoreMatchers.notNullValue;
import static org.hamcrest.CoreMatchers.startsWith;

public class SearchServiceTests extends ESSingleNodeTestCase {

    @Override
    protected boolean resetNodeAfterTest() {
        return true;
    }

    @Override
    protected Collection<Class<? extends Plugin>> getPlugins() {
        return pluginList(FailOnRewriteQueryPlugin.class, CustomScriptPlugin.class,
            ReaderWrapperCountPlugin.class, InternalOrPrivateSettingsPlugin.class);
    }

    public static class ReaderWrapperCountPlugin extends Plugin {
        @Override
        public void onIndexModule(IndexModule indexModule) {
            indexModule.setReaderWrapper(service -> SearchServiceTests::apply);
        }
    }

    @Before
    private void resetCount() {
        numWrapInvocations = new AtomicInteger(0);
    }

    private static AtomicInteger numWrapInvocations = new AtomicInteger(0);
    private static DirectoryReader apply(DirectoryReader directoryReader) throws IOException {
        numWrapInvocations.incrementAndGet();
        return new FilterDirectoryReader(directoryReader,
            new FilterDirectoryReader.SubReaderWrapper() {
            @Override
            public LeafReader wrap(LeafReader reader) {
                return reader;
            }
        }) {
            @Override
            protected DirectoryReader doWrapDirectoryReader(DirectoryReader in) throws IOException {
                return in;
            }

            @Override
            public CacheHelper getReaderCacheHelper() {
                return directoryReader.getReaderCacheHelper();
            }
        };
    }

    public static class CustomScriptPlugin extends MockScriptPlugin {

        static final String DUMMY_SCRIPT = "dummyScript";

        @Override
        protected Map<String, Function<Map<String, Object>, Object>> pluginScripts() {
            return Collections.singletonMap(DUMMY_SCRIPT, vars -> "dummy");
        }

        @Override
        public void onIndexModule(IndexModule indexModule) {
            indexModule.addSearchOperationListener(new SearchOperationListener() {
                @Override
                public void onNewReaderContext(ReaderContext readerContext) {
                    if ("throttled_threadpool_index".equals(readerContext.indexShard().shardId().getIndex().getName())) {
                        assertThat(Thread.currentThread().getName(), startsWith("elasticsearch[node_s_0][search_throttled]"));
                    } else {
                        assertThat(Thread.currentThread().getName(), startsWith("elasticsearch[node_s_0][search]"));
                    }
                }

                @Override
                public void onFetchPhase(SearchContext context, long tookInNanos) {
                    if ("throttled_threadpool_index".equals(context.indexShard().shardId().getIndex().getName())) {
                        assertThat(Thread.currentThread().getName(), startsWith("elasticsearch[node_s_0][search_throttled]"));
                    } else {
                        assertThat(Thread.currentThread().getName(), startsWith("elasticsearch[node_s_0][search]"));
                    }
                }

                @Override
                public void onQueryPhase(SearchContext context, long tookInNanos) {
                    if ("throttled_threadpool_index".equals(context.indexShard().shardId().getIndex().getName())) {
                        assertThat(Thread.currentThread().getName(), startsWith("elasticsearch[node_s_0][search_throttled]"));
                    } else {
                        assertThat(Thread.currentThread().getName(), startsWith("elasticsearch[node_s_0][search]"));
                    }
                }
            });
        }
    }

    @Override
    protected Settings nodeSettings() {
        return Settings.builder().put("search.default_search_timeout", "5s").build();
    }

    public void testClearOnClose() {
        createIndex("index");
        client().prepareIndex("index").setId("1").setSource("field", "value").setRefreshPolicy(IMMEDIATE).get();
        SearchResponse searchResponse = client().prepareSearch("index").setSize(1).setScroll("1m").get();
        assertThat(searchResponse.getScrollId(), is(notNullValue()));
        SearchService service = getInstanceFromNode(SearchService.class);

        assertEquals(1, service.getActiveContexts());
        service.doClose(); // this kills the keep-alive reaper we have to reset the node after this test
        assertEquals(0, service.getActiveContexts());
    }

    public void testClearOnStop() {
        createIndex("index");
        client().prepareIndex("index").setId("1").setSource("field", "value").setRefreshPolicy(IMMEDIATE).get();
        SearchResponse searchResponse = client().prepareSearch("index").setSize(1).setScroll("1m").get();
        assertThat(searchResponse.getScrollId(), is(notNullValue()));
        SearchService service = getInstanceFromNode(SearchService.class);

        assertEquals(1, service.getActiveContexts());
        service.doStop();
        assertEquals(0, service.getActiveContexts());
    }

    public void testClearIndexDelete() {
        createIndex("index");
        client().prepareIndex("index").setId("1").setSource("field", "value").setRefreshPolicy(IMMEDIATE).get();
        SearchResponse searchResponse = client().prepareSearch("index").setSize(1).setScroll("1m").get();
        assertThat(searchResponse.getScrollId(), is(notNullValue()));
        SearchService service = getInstanceFromNode(SearchService.class);

        assertEquals(1, service.getActiveContexts());
        assertAcked(client().admin().indices().prepareDelete("index"));
        assertEquals(0, service.getActiveContexts());
    }

    public void testCloseSearchContextOnRewriteException() {
        // if refresh happens while checking the exception, the subsequent reference count might not match, so we switch it off
        createIndex("index", Settings.builder().put("index.refresh_interval", -1).build());
        client().prepareIndex("index").setId("1").setSource("field", "value").setRefreshPolicy(IMMEDIATE).get();

        SearchService service = getInstanceFromNode(SearchService.class);
        IndicesService indicesService = getInstanceFromNode(IndicesService.class);
        IndexService indexService = indicesService.indexServiceSafe(resolveIndex("index"));
        IndexShard indexShard = indexService.getShard(0);

        final int activeContexts = service.getActiveContexts();
        final int activeRefs = indexShard.store().refCount();
        expectThrows(SearchPhaseExecutionException.class, () ->
                client().prepareSearch("index").setQuery(new FailOnRewriteQueryBuilder()).get());
        assertEquals(activeContexts, service.getActiveContexts());
        assertEquals(activeRefs, indexShard.store().refCount());
    }

    public void testSearchWhileIndexDeleted() throws InterruptedException {
        createIndex("index");
        client().prepareIndex("index").setId("1").setSource("field", "value").setRefreshPolicy(IMMEDIATE).get();

        SearchService service = getInstanceFromNode(SearchService.class);
        IndicesService indicesService = getInstanceFromNode(IndicesService.class);
        IndexService indexService = indicesService.indexServiceSafe(resolveIndex("index"));
        IndexShard indexShard = indexService.getShard(0);
        AtomicBoolean running = new AtomicBoolean(true);
        CountDownLatch startGun = new CountDownLatch(1);
        Semaphore semaphore = new Semaphore(Integer.MAX_VALUE);

        final Thread thread = new Thread() {
            @Override
            public void run() {
                startGun.countDown();
                while(running.get()) {
                    service.afterIndexRemoved(indexService.index(), indexService.getIndexSettings(), DELETED);
                    if (randomBoolean()) {
                        // here we trigger some refreshes to ensure the IR go out of scope such that we hit ACE if we access a search
                        // context in a non-sane way.
                        try {
                            semaphore.acquire();
                        } catch (InterruptedException e) {
                            throw new AssertionError(e);
                        }
                        client().prepareIndex("index").setSource("field", "value")
                            .setRefreshPolicy(randomFrom(WriteRequest.RefreshPolicy.values())).execute(new ActionListener<IndexResponse>() {
                            @Override
                            public void onResponse(IndexResponse indexResponse) {
                                semaphore.release();
                            }

                            @Override
                            public void onFailure(Exception e) {
                                semaphore.release();
                            }
                        });
                    }
                }
            }
        };
        thread.start();
        startGun.await();
        try {
            final int rounds = scaledRandomIntBetween(100, 10000);
            SearchRequest searchRequest = new SearchRequest().allowPartialSearchResults(true);
            SearchRequest scrollSearchRequest = new SearchRequest().allowPartialSearchResults(true)
                .scroll(new Scroll(TimeValue.timeValueMinutes(1)));
            for (int i = 0; i < rounds; i++) {
                try {
                    try {
                        PlainActionFuture<SearchPhaseResult> result = new PlainActionFuture<>();
                        final boolean useScroll = randomBoolean();
                        service.executeQueryPhase(
                            new ShardSearchRequest(OriginalIndices.NONE, useScroll ? scrollSearchRequest : searchRequest,
                                indexShard.shardId(), 1,
                                new AliasFilter(null, Strings.EMPTY_ARRAY), 1.0f, -1, null, null),
                            true,
                            new SearchShardTask(123L, "", "", "", null, Collections.emptyMap()), result);
                        SearchPhaseResult searchPhaseResult = result.get();
                        IntArrayList intCursors = new IntArrayList(1);
                        intCursors.add(0);
                        ShardFetchRequest req = new ShardFetchRequest(searchPhaseResult.getContextId(), intCursors, null/* not a scroll */);
                        PlainActionFuture<FetchSearchResult> listener = new PlainActionFuture<>();
                        service.executeFetchPhase(req, new SearchShardTask(123L, "", "", "", null, Collections.emptyMap()), listener);
                        listener.get();
                        if (useScroll) {
<<<<<<< HEAD
                            service.freeReaderContext(searchPhaseResult.getRequestId());
=======
                            service.freeContext(searchPhaseResult.getContextId());
>>>>>>> 7aa661c2
                        }
                    } catch (ExecutionException ex) {
                        assertThat(ex.getCause(), instanceOf(RuntimeException.class));
                        throw ((RuntimeException)ex.getCause());
                    }
                } catch (AlreadyClosedException ex) {
                    throw ex;
                } catch (IllegalStateException ex) {
                    assertEquals("reader_context is already closed can't increment refCount current count [0]", ex.getMessage());
                } catch (SearchContextMissingException ex) {
                    // that's fine
                }
            }
        } finally {
            running.set(false);
            thread.join();
            semaphore.acquire(Integer.MAX_VALUE);
        }

        assertEquals(0, service.getActiveContexts());

        SearchStats.Stats totalStats = indexShard.searchStats().getTotal();
        assertEquals(0, totalStats.getQueryCurrent());
        assertEquals(0, totalStats.getScrollCurrent());
        assertEquals(0, totalStats.getFetchCurrent());
    }

    public void testTimeout() throws IOException {
        createIndex("index");
        final SearchService service = getInstanceFromNode(SearchService.class);
        final IndicesService indicesService = getInstanceFromNode(IndicesService.class);
        final IndexService indexService = indicesService.indexServiceSafe(resolveIndex("index"));
        final IndexShard indexShard = indexService.getShard(0);
        SearchRequest searchRequest = new SearchRequest().allowPartialSearchResults(true);
        final ShardSearchRequest requestWithDefaultTimeout = new ShardSearchRequest(
            OriginalIndices.NONE,
            searchRequest,
            indexShard.shardId(),
            1,
            new AliasFilter(null, Strings.EMPTY_ARRAY),
            1.0f, -1, null, null);

        try (ReaderContext reader = createReaderContext(indexShard);
             SearchContext contextWithDefaultTimeout = service.createContext(reader, requestWithDefaultTimeout, null, randomBoolean())) {
            // the search context should inherit the default timeout
            assertThat(contextWithDefaultTimeout.timeout(), equalTo(TimeValue.timeValueSeconds(5)));
        }

        final long seconds = randomIntBetween(6, 10);
        searchRequest.source(new SearchSourceBuilder().timeout(TimeValue.timeValueSeconds(seconds)));
        final ShardSearchRequest requestWithCustomTimeout = new ShardSearchRequest(
            OriginalIndices.NONE,
            searchRequest,
            indexShard.shardId(),
            1,
            new AliasFilter(null, Strings.EMPTY_ARRAY),
            1.0f, -1, null, null);
        try (ReaderContext reader = createReaderContext(indexShard);
             SearchContext context = service.createContext(reader, requestWithCustomTimeout, null, randomBoolean())) {
            // the search context should inherit the query timeout
            assertThat(context.timeout(), equalTo(TimeValue.timeValueSeconds(seconds)));
        }
    }

    /**
     * test that getting more than the allowed number of docvalue_fields throws an exception
     */
    public void testMaxDocvalueFieldsSearch() throws IOException {
        createIndex("index");
        final SearchService service = getInstanceFromNode(SearchService.class);
        final IndicesService indicesService = getInstanceFromNode(IndicesService.class);
        final IndexService indexService = indicesService.indexServiceSafe(resolveIndex("index"));
        final IndexShard indexShard = indexService.getShard(0);

        SearchRequest searchRequest = new SearchRequest().allowPartialSearchResults(true);
        SearchSourceBuilder searchSourceBuilder = new SearchSourceBuilder();
        searchRequest.source(searchSourceBuilder);
        // adding the maximum allowed number of docvalue_fields to retrieve
        for (int i = 0; i < indexService.getIndexSettings().getMaxDocvalueFields(); i++) {
            searchSourceBuilder.docValueField("field" + i);
        }
        final ShardSearchRequest request = new ShardSearchRequest(OriginalIndices.NONE, searchRequest, indexShard.shardId(), 1,
            new AliasFilter(null, Strings.EMPTY_ARRAY), 1.0f, -1, null, null);
        try (ReaderContext reader = createReaderContext(indexShard);
             SearchContext context = service.createContext(reader, request, null, randomBoolean())) {
            assertNotNull(context);
        }
        searchSourceBuilder.docValueField("one_field_too_much");
        try (ReaderContext reader = createReaderContext(indexShard)) {
            IllegalArgumentException ex = expectThrows(IllegalArgumentException.class,
                () -> service.createContext(reader, request, null, randomBoolean()));
            assertEquals(
                "Trying to retrieve too many docvalue_fields. Must be less than or equal to: [100] but was [101]. "
                    + "This limit can be set by changing the [index.max_docvalue_fields_search] index level setting.",
                ex.getMessage());
        }
    }

    /**
     * test that getting more than the allowed number of script_fields throws an exception
     */
    public void testMaxScriptFieldsSearch() throws IOException {
        createIndex("index");
        final SearchService service = getInstanceFromNode(SearchService.class);
        final IndicesService indicesService = getInstanceFromNode(IndicesService.class);
        final IndexService indexService = indicesService.indexServiceSafe(resolveIndex("index"));
        final IndexShard indexShard = indexService.getShard(0);

        SearchRequest searchRequest = new SearchRequest().allowPartialSearchResults(true);
        SearchSourceBuilder searchSourceBuilder = new SearchSourceBuilder();
        searchRequest.source(searchSourceBuilder);
        // adding the maximum allowed number of script_fields to retrieve
        int maxScriptFields = indexService.getIndexSettings().getMaxScriptFields();
        for (int i = 0; i < maxScriptFields; i++) {
            searchSourceBuilder.scriptField("field" + i,
                    new Script(ScriptType.INLINE, MockScriptEngine.NAME, CustomScriptPlugin.DUMMY_SCRIPT, Collections.emptyMap()));
        }
        final ShardSearchRequest request = new ShardSearchRequest(OriginalIndices.NONE, searchRequest,
            indexShard.shardId(), 1, new AliasFilter(null, Strings.EMPTY_ARRAY), 1.0f, -1, null, null);

        try(ReaderContext reader = createReaderContext(indexShard)) {
            try (SearchContext context = service.createContext(reader, request, null, randomBoolean())) {
                assertNotNull(context);
            }
            searchSourceBuilder.scriptField("anotherScriptField",
                new Script(ScriptType.INLINE, MockScriptEngine.NAME, CustomScriptPlugin.DUMMY_SCRIPT, Collections.emptyMap()));
            IllegalArgumentException ex = expectThrows(IllegalArgumentException.class,
                () -> service.createContext(reader, request, null, randomBoolean()));
            assertEquals(
                "Trying to retrieve too many script_fields. Must be less than or equal to: [" + maxScriptFields + "] but was ["
                    + (maxScriptFields + 1)
                    + "]. This limit can be set by changing the [index.max_script_fields] index level setting.",
                ex.getMessage());
        }
    }

    public void testIgnoreScriptfieldIfSizeZero() throws IOException {
        createIndex("index");
        final SearchService service = getInstanceFromNode(SearchService.class);
        final IndicesService indicesService = getInstanceFromNode(IndicesService.class);
        final IndexService indexService = indicesService.indexServiceSafe(resolveIndex("index"));
        final IndexShard indexShard = indexService.getShard(0);

        SearchRequest searchRequest = new SearchRequest().allowPartialSearchResults(true);
        SearchSourceBuilder searchSourceBuilder = new SearchSourceBuilder();
        searchRequest.source(searchSourceBuilder);
        searchSourceBuilder.scriptField("field" + 0,
                new Script(ScriptType.INLINE, MockScriptEngine.NAME, CustomScriptPlugin.DUMMY_SCRIPT, Collections.emptyMap()));
        searchSourceBuilder.size(0);
        final ShardSearchRequest request = new ShardSearchRequest(OriginalIndices.NONE,
            searchRequest, indexShard.shardId(), 1, new AliasFilter(null, Strings.EMPTY_ARRAY),
            1.0f, -1, null, null);
        try (ReaderContext reader = createReaderContext(indexShard);
             SearchContext context = service.createContext(reader, request, null, randomBoolean())) {
            assertEquals(0, context.scriptFields().fields().size());
        }
    }

    /**
     * test that creating more than the allowed number of scroll contexts throws an exception
     */
    public void testMaxOpenScrollContexts() throws Exception {
        createIndex("index");
        client().prepareIndex("index").setId("1").setSource("field", "value").setRefreshPolicy(IMMEDIATE).get();

        final SearchService service = getInstanceFromNode(SearchService.class);
        final IndicesService indicesService = getInstanceFromNode(IndicesService.class);
        final IndexService indexService = indicesService.indexServiceSafe(resolveIndex("index"));
        final IndexShard indexShard = indexService.getShard(0);

        // Open all possible scrolls, clear some of them, then open more until the limit is reached
        LinkedList<String> clearScrollIds = new LinkedList<>();

        for (int i = 0; i < SearchService.MAX_OPEN_SCROLL_CONTEXT.get(Settings.EMPTY); i++) {
            SearchResponse searchResponse = client().prepareSearch("index").setSize(1).setScroll("1m").get();

            if (randomInt(4) == 0) clearScrollIds.addLast(searchResponse.getScrollId());
        }

        ClearScrollRequest clearScrollRequest = new ClearScrollRequest();
        clearScrollRequest.setScrollIds(clearScrollIds);
        client().clearScroll(clearScrollRequest);

        for (int i = 0; i < clearScrollIds.size(); i++) {
            client().prepareSearch("index").setSize(1).setScroll("1m").get();
        }

        SearchService.SearchRewriteContext rewriteContext =
            service.acquireSearcherAndRewrite(new ShardScrollRequestTest(indexShard.shardId()), indexShard);
        ElasticsearchException ex = expectThrows(ElasticsearchException.class,
            () -> service.createAndPutReaderContext(rewriteContext, randomBoolean()));
        assertEquals(
            "Trying to create too many scroll contexts. Must be less than or equal to: [" +
                SearchService.MAX_OPEN_SCROLL_CONTEXT.get(Settings.EMPTY) + "]. " +
                "This limit can be set by changing the [search.max_open_scroll_context] setting.",
            ex.getMessage());
    }

    public void testOpenScrollContextsConcurrently() throws Exception {
        createIndex("index");
        final IndicesService indicesService = getInstanceFromNode(IndicesService.class);
        final IndexShard indexShard = indicesService.indexServiceSafe(resolveIndex("index")).getShard(0);

        final int maxScrollContexts = SearchService.MAX_OPEN_SCROLL_CONTEXT.get(Settings.EMPTY);
        final SearchService searchService = getInstanceFromNode(SearchService.class);
        Thread[] threads = new Thread[randomIntBetween(2, 8)];
        CountDownLatch latch = new CountDownLatch(threads.length);
        for (int i = 0; i < threads.length; i++) {
            threads[i] = new Thread(() -> {
                latch.countDown();
                try {
                    latch.await();
                    for (; ; ) {
                        SearchService.SearchRewriteContext rewriteContext =
                            searchService.acquireSearcherAndRewrite(new ShardScrollRequestTest(indexShard.shardId()), indexShard);
                        try {
                            searchService.createAndPutContext(rewriteContext);
                        } catch (ElasticsearchException e) {
                            assertThat(e.getMessage(), equalTo(
                                "Trying to create too many scroll contexts. Must be less than or equal to: " +
                                    "[" + maxScrollContexts + "]. " +
                                    "This limit can be set by changing the [search.max_open_scroll_context] setting."));
                            return;
                        }
                    }
                } catch (Exception e) {
                    throw new AssertionError(e);
                }
            });
            threads[i].setName("elasticsearch[node_s_0][search]");
            threads[i].start();
        }
        for (Thread thread : threads) {
            thread.join();
        }
        assertThat(searchService.getActiveContexts(), equalTo(maxScrollContexts));
        searchService.freeAllScrollContexts();
    }

    public static class FailOnRewriteQueryPlugin extends Plugin implements SearchPlugin {
        @Override
        public List<QuerySpec<?>> getQueries() {
            return singletonList(new QuerySpec<>("fail_on_rewrite_query", FailOnRewriteQueryBuilder::new, parseContext -> {
                throw new UnsupportedOperationException("No query parser for this plugin");
            }));
        }
    }

    public static class FailOnRewriteQueryBuilder extends AbstractQueryBuilder<FailOnRewriteQueryBuilder> {

        public FailOnRewriteQueryBuilder(StreamInput in) throws IOException {
            super(in);
        }

        public FailOnRewriteQueryBuilder() {
        }

        @Override
        protected QueryBuilder doRewrite(QueryRewriteContext queryRewriteContext) {
            if (queryRewriteContext.convertToShardContext() != null) {
                throw new IllegalStateException("Fail on rewrite phase");
            }
            return this;
        }

        @Override
        protected void doWriteTo(StreamOutput out) {
        }

        @Override
        protected void doXContent(XContentBuilder builder, Params params) {
        }

        @Override
        protected Query doToQuery(QueryShardContext context) {
            return null;
        }

        @Override
        protected boolean doEquals(FailOnRewriteQueryBuilder other) {
            return false;
        }

        @Override
        protected int doHashCode() {
            return 0;
        }

        @Override
        public String getWriteableName() {
            return null;
        }
    }

    private static class ShardScrollRequestTest extends ShardSearchRequest {
        private Scroll scroll;

        ShardScrollRequestTest(ShardId shardId) {
            super(OriginalIndices.NONE, new SearchRequest().allowPartialSearchResults(true),
                shardId, 1, new AliasFilter(null, Strings.EMPTY_ARRAY), 1f, -1, null, null);
            this.scroll = new Scroll(TimeValue.timeValueMinutes(1));
        }

        @Override
        public Scroll scroll() {
            return this.scroll;
        }
    }

    public void testCanMatch() throws Exception {
        createIndex("index");
        final SearchService service = getInstanceFromNode(SearchService.class);
        final IndicesService indicesService = getInstanceFromNode(IndicesService.class);
        final IndexService indexService = indicesService.indexServiceSafe(resolveIndex("index"));
        final IndexShard indexShard = indexService.getShard(0);
        SearchRequest searchRequest = new SearchRequest().allowPartialSearchResults(true);
        int numWrapReader = numWrapInvocations.get();
        assertTrue(service.canMatch(new ShardSearchRequest(OriginalIndices.NONE, searchRequest, indexShard.shardId(), 1,
            new AliasFilter(null, Strings.EMPTY_ARRAY), 1f, -1, null, null)).canMatch());

        searchRequest.source(new SearchSourceBuilder());
        assertTrue(service.canMatch(new ShardSearchRequest(OriginalIndices.NONE, searchRequest, indexShard.shardId(), 1,
            new AliasFilter(null, Strings.EMPTY_ARRAY), 1f, -1, null, null)).canMatch());

        searchRequest.source(new SearchSourceBuilder().query(new MatchAllQueryBuilder()));
        assertTrue(service.canMatch(new ShardSearchRequest(OriginalIndices.NONE, searchRequest, indexShard.shardId(), 1,
            new AliasFilter(null, Strings.EMPTY_ARRAY), 1f, -1, null, null)).canMatch());

        searchRequest.source(new SearchSourceBuilder().query(new MatchNoneQueryBuilder())
            .aggregation(new TermsAggregationBuilder("test", ValueType.STRING).minDocCount(0)));
        assertTrue(service.canMatch(new ShardSearchRequest(OriginalIndices.NONE, searchRequest, indexShard.shardId(), 1,
            new AliasFilter(null, Strings.EMPTY_ARRAY), 1f, -1,  null, null)).canMatch());
        searchRequest.source(new SearchSourceBuilder().query(new MatchNoneQueryBuilder())
            .aggregation(new GlobalAggregationBuilder("test")));
        assertTrue(service.canMatch(new ShardSearchRequest(OriginalIndices.NONE, searchRequest, indexShard.shardId(), 1,
            new AliasFilter(null, Strings.EMPTY_ARRAY), 1f, -1, null, null)).canMatch());

        searchRequest.source(new SearchSourceBuilder().query(new MatchNoneQueryBuilder()));
        assertFalse(service.canMatch(new ShardSearchRequest(OriginalIndices.NONE, searchRequest, indexShard.shardId(), 1,
            new AliasFilter(null, Strings.EMPTY_ARRAY), 1f, -1, null, null)).canMatch());
        assertEquals(numWrapReader, numWrapInvocations.get());

        ShardSearchRequest request = new ShardSearchRequest(OriginalIndices.NONE, searchRequest, indexShard.shardId(), 1,
            new AliasFilter(null, Strings.EMPTY_ARRAY), 1.0f, -1, null, null);

        CountDownLatch latch = new CountDownLatch(1);
        SearchShardTask task = new SearchShardTask(123L, "", "", "", null, Collections.emptyMap());
        service.executeQueryPhase(request, randomBoolean(), task, new ActionListener<SearchPhaseResult>() {
            @Override
            public void onResponse(SearchPhaseResult searchPhaseResult) {
                try {
                    // make sure that the wrapper is called when the query is actually executed
                    assertEquals(numWrapReader + 1, numWrapInvocations.get());
                } finally {
                    latch.countDown();
                }
            }

            @Override
            public void onFailure(Exception e) {
                try {
                    throw new AssertionError(e);
                } finally {
                    latch.countDown();
                }
            }
        });
        latch.await();
    }

    public void testCanRewriteToMatchNone() {
        assertFalse(SearchService.canRewriteToMatchNone(new SearchSourceBuilder().query(new MatchNoneQueryBuilder())
            .aggregation(new GlobalAggregationBuilder("test"))));
        assertFalse(SearchService.canRewriteToMatchNone(new SearchSourceBuilder()));
        assertFalse(SearchService.canRewriteToMatchNone(null));
        assertFalse(SearchService.canRewriteToMatchNone(new SearchSourceBuilder().query(new MatchNoneQueryBuilder())
            .aggregation(new TermsAggregationBuilder("test", ValueType.STRING).minDocCount(0))));
        assertTrue(SearchService.canRewriteToMatchNone(new SearchSourceBuilder().query(new TermQueryBuilder("foo", "bar"))));
        assertTrue(SearchService.canRewriteToMatchNone(new SearchSourceBuilder().query(new MatchNoneQueryBuilder())
            .aggregation(new TermsAggregationBuilder("test", ValueType.STRING).minDocCount(1))));
        assertFalse(SearchService.canRewriteToMatchNone(new SearchSourceBuilder().query(new MatchNoneQueryBuilder())
            .aggregation(new TermsAggregationBuilder("test", ValueType.STRING).minDocCount(1))
            .suggest(new SuggestBuilder())));
        assertFalse(SearchService.canRewriteToMatchNone(new SearchSourceBuilder().query(new TermQueryBuilder("foo", "bar"))
            .suggest(new SuggestBuilder())));
    }

    public void testSetSearchThrottled() {
        createIndex("throttled_threadpool_index");
        client().execute(
            InternalOrPrivateSettingsPlugin.UpdateInternalOrPrivateAction.INSTANCE,
            new InternalOrPrivateSettingsPlugin.UpdateInternalOrPrivateAction.Request("throttled_threadpool_index",
                IndexSettings.INDEX_SEARCH_THROTTLED.getKey(), "true"))
            .actionGet();
        final SearchService service = getInstanceFromNode(SearchService.class);
        Index index = resolveIndex("throttled_threadpool_index");
        assertTrue(service.getIndicesService().indexServiceSafe(index).getIndexSettings().isSearchThrottled());
        client().prepareIndex("throttled_threadpool_index").setId("1").setSource("field", "value").setRefreshPolicy(IMMEDIATE).get();
        SearchResponse searchResponse = client().prepareSearch("throttled_threadpool_index")
            .setIndicesOptions(IndicesOptions.STRICT_EXPAND_OPEN_FORBID_CLOSED).setSize(1).get();
        assertSearchHits(searchResponse, "1");
        // we add a search action listener in a plugin above to assert that this is actually used
        client().execute(
            InternalOrPrivateSettingsPlugin.UpdateInternalOrPrivateAction.INSTANCE,
            new InternalOrPrivateSettingsPlugin.UpdateInternalOrPrivateAction.Request("throttled_threadpool_index",
                IndexSettings.INDEX_SEARCH_THROTTLED.getKey(), "false"))
            .actionGet();

        IllegalArgumentException iae = expectThrows(IllegalArgumentException.class, () ->
            client().admin().indices().prepareUpdateSettings("throttled_threadpool_index").setSettings(Settings.builder().put(IndexSettings
                .INDEX_SEARCH_THROTTLED.getKey(), false)).get());
        assertEquals("can not update private setting [index.search.throttled]; this setting is managed by Elasticsearch",
            iae.getMessage());
        assertFalse(service.getIndicesService().indexServiceSafe(index).getIndexSettings().isSearchThrottled());
        SearchRequest searchRequest = new SearchRequest().allowPartialSearchResults(false);
        ShardSearchRequest req = new ShardSearchRequest(OriginalIndices.NONE, searchRequest, new ShardId(index, 0), 1,
            new AliasFilter(null, Strings.EMPTY_ARRAY), 1f, -1, null, null);
        Thread currentThread = Thread.currentThread();
        // we still make sure can match is executed on the network thread
        service.canMatch(req, ActionListener.wrap(r -> assertSame(Thread.currentThread(), currentThread), e -> fail("unexpected")));
    }

    public void testExpandSearchThrottled() {
        createIndex("throttled_threadpool_index");
        client().execute(
            InternalOrPrivateSettingsPlugin.UpdateInternalOrPrivateAction.INSTANCE,
            new InternalOrPrivateSettingsPlugin.UpdateInternalOrPrivateAction.Request("throttled_threadpool_index",
                IndexSettings.INDEX_SEARCH_THROTTLED.getKey(), "true"))
            .actionGet();

        client().prepareIndex("throttled_threadpool_index").setId("1").setSource("field", "value").setRefreshPolicy(IMMEDIATE).get();
        assertHitCount(client().prepareSearch().get(), 0L);
        assertHitCount(client().prepareSearch().setIndicesOptions(IndicesOptions.STRICT_EXPAND_OPEN_FORBID_CLOSED).get(), 1L);
    }

    public void testCreateReduceContext() {
        final SearchService service = getInstanceFromNode(SearchService.class);
        {
            InternalAggregation.ReduceContext reduceContext = service.createReduceContext(true);
            expectThrows(MultiBucketConsumerService.TooManyBucketsException.class,
                () -> reduceContext.consumeBucketsAndMaybeBreak(MultiBucketConsumerService.DEFAULT_MAX_BUCKETS + 1));
        }
        {
            InternalAggregation.ReduceContext reduceContext = service.createReduceContext(false);
            reduceContext.consumeBucketsAndMaybeBreak(MultiBucketConsumerService.DEFAULT_MAX_BUCKETS + 1);
        }
    }

    public void testCreateSearchContext() throws IOException {
        String index = randomAlphaOfLengthBetween(5, 10).toLowerCase(Locale.ROOT);
        IndexService indexService = createIndex(index);
        final SearchService service = getInstanceFromNode(SearchService.class);
        ShardId shardId = new ShardId(indexService.index(), 0);
        long nowInMillis = System.currentTimeMillis();
        String clusterAlias = randomBoolean() ? null : randomAlphaOfLengthBetween(3, 10);
        SearchRequest searchRequest = new SearchRequest();
        searchRequest.allowPartialSearchResults(randomBoolean());
        ShardSearchRequest request = new ShardSearchRequest(OriginalIndices.NONE, searchRequest, shardId,
            indexService.numberOfShards(), AliasFilter.EMPTY, 1f, nowInMillis, clusterAlias, Strings.EMPTY_ARRAY);
        try (DefaultSearchContext searchContext = service.createSearchContext(request, new TimeValue(System.currentTimeMillis()))) {
            SearchShardTarget searchShardTarget = searchContext.shardTarget();
            QueryShardContext queryShardContext = searchContext.getQueryShardContext();
            String expectedIndexName = clusterAlias == null ? index : clusterAlias + ":" + index;
            assertEquals(expectedIndexName, queryShardContext.getFullyQualifiedIndex().getName());
            assertEquals(expectedIndexName, searchShardTarget.getFullyQualifiedIndexName());
            assertEquals(clusterAlias, searchShardTarget.getClusterAlias());
            assertEquals(shardId, searchShardTarget.getShardId());
            assertSame(searchShardTarget, searchContext.dfsResult().getSearchShardTarget());
            assertSame(searchShardTarget, searchContext.queryResult().getSearchShardTarget());
            assertSame(searchShardTarget, searchContext.fetchResult().getSearchShardTarget());
        }
    }

    /**
     * While we have no NPE in DefaultContext constructor anymore, we still want to guard against it (or other failures) in the future to
     * avoid leaking searchers.
     */
    public void testCreateSearchContextFailure() throws IOException {
        final String index = randomAlphaOfLengthBetween(5, 10).toLowerCase(Locale.ROOT);
        final IndexService indexService = createIndex(index);
        final SearchService service = getInstanceFromNode(SearchService.class);
        final ShardId shardId = new ShardId(indexService.index(), 0);
        final ShardSearchRequest request = new ShardSearchRequest(shardId, 0, null) {
            @Override
            public SearchType searchType() {
                // induce an artificial NPE
                throw new NullPointerException("expected");
            }
        };
        try (ReaderContext reader = createReaderContext(indexService.getShard(shardId.id()))) {
            NullPointerException e = expectThrows(NullPointerException.class,
                () -> service.createContext(reader, request, null, randomBoolean()));
            assertEquals("expected", e.getMessage());
        }
        assertEquals("should have 2 store refs (IndexService + InternalEngine)", 2, indexService.getShard(0).store().refCount());
    }

    public void testMatchNoDocsEmptyResponse() throws InterruptedException {
        createIndex("index");
        Thread currentThread = Thread.currentThread();
        SearchService service = getInstanceFromNode(SearchService.class);
        IndicesService indicesService = getInstanceFromNode(IndicesService.class);
        IndexService indexService = indicesService.indexServiceSafe(resolveIndex("index"));
        IndexShard indexShard = indexService.getShard(0);
        SearchRequest searchRequest = new SearchRequest()
            .allowPartialSearchResults(false)
            .source(new SearchSourceBuilder()
                .aggregation(AggregationBuilders.count("count").field("value")));
        ShardSearchRequest shardRequest = new ShardSearchRequest(OriginalIndices.NONE, searchRequest, indexShard.shardId(),
            5, AliasFilter.EMPTY, 1.0f, 0, null, null);
        SearchShardTask task = new SearchShardTask(123L, "", "", "", null, Collections.emptyMap());

        {
            CountDownLatch latch = new CountDownLatch(1);
            shardRequest.source().query(new MatchAllQueryBuilder());
            service.executeQueryPhase(shardRequest, randomBoolean(), task, new ActionListener<>() {
                @Override
                public void onResponse(SearchPhaseResult result) {
                    try {
                        assertNotSame(Thread.currentThread(), currentThread);
                        assertThat(Thread.currentThread().getName(), startsWith("elasticsearch[node_s_0][search]"));
                        assertThat(result, instanceOf(QuerySearchResult.class));
                        assertFalse(result.queryResult().isNull());
                        assertNotNull(result.queryResult().topDocs());
                        assertNotNull(result.queryResult().aggregations());
                    } finally {
                        latch.countDown();
                    }
                }

                @Override
                public void onFailure(Exception exc) {
                    try {
                        throw new AssertionError(exc);
                    } finally {
                        latch.countDown();
                    }
                }
            });
            latch.await();
        }

        {
            CountDownLatch latch = new CountDownLatch(1);
            shardRequest.source().query(new MatchNoneQueryBuilder());
            service.executeQueryPhase(shardRequest, randomBoolean(), task, new ActionListener<>() {
                @Override
                public void onResponse(SearchPhaseResult result) {
                    try {
                        assertNotSame(Thread.currentThread(), currentThread);
                        assertThat(Thread.currentThread().getName(), startsWith("elasticsearch[node_s_0][search]"));
                        assertThat(result, instanceOf(QuerySearchResult.class));
                        assertFalse(result.queryResult().isNull());
                        assertNotNull(result.queryResult().topDocs());
                        assertNotNull(result.queryResult().aggregations());
                    } finally {
                        latch.countDown();
                    }
                }

                @Override
                public void onFailure(Exception exc) {
                    try {
                        throw new AssertionError(exc);
                    } finally {
                        latch.countDown();
                    }
                }
            });
            latch.await();
        }

        {
            CountDownLatch latch = new CountDownLatch(1);
            shardRequest.canReturnNullResponseIfMatchNoDocs(true);
            service.executeQueryPhase(shardRequest, randomBoolean(), task, new ActionListener<>() {
                @Override
                public void onResponse(SearchPhaseResult result) {
                    try {
                        // make sure we don't use the search threadpool
                        assertSame(Thread.currentThread(), currentThread);
                        assertThat(result, instanceOf(QuerySearchResult.class));
                        assertTrue(result.queryResult().isNull());
                    } finally {
                        latch.countDown();
                    }
                }

                @Override
                public void onFailure(Exception e) {
                    try {
                        throw new AssertionError(e);
                    } finally {
                        latch.countDown();
                    }
                }
            });
            latch.await();
        }
    }

    public void testDeleteIndexWhileSearch() throws Exception {
        createIndex("test");
        int numDocs = randomIntBetween(1, 20);
        for (int i = 0; i < numDocs; i++) {
            client().prepareIndex("test").setSource("f", "v").get();
        }
        client().admin().indices().prepareRefresh("test").get();
        AtomicBoolean stopped = new AtomicBoolean(false);
        Thread[] searchers = new Thread[randomIntBetween(1, 4)];
        CountDownLatch latch = new CountDownLatch(searchers.length);
        for (int i = 0; i < searchers.length; i++) {
            searchers[i] = new Thread(() -> {
                latch.countDown();
                while (stopped.get() == false) {
                    try {
                        client().prepareSearch("test").setRequestCache(false).get();
                    } catch (Exception ignored) {
                        return;
                    }
                }
            });
            searchers[i].start();
        }
        latch.await();
        client().admin().indices().prepareDelete("test").get();
        stopped.set(true);
        for (Thread searcher : searchers) {
            searcher.join();
        }
    }

<<<<<<< HEAD
    private ReaderContext createReaderContext(IndexShard shard) {
        Engine.Searcher searcher = shard.acquireSearcher("test");
        return new ReaderContext(randomNonNegativeLong(), shard, searcher);
=======
    public void testLookUpSearchContext() throws Exception {
        createIndex("index");
        SearchService searchService = getInstanceFromNode(SearchService.class);
        IndicesService indicesService = getInstanceFromNode(IndicesService.class);
        IndexService indexService = indicesService.indexServiceSafe(resolveIndex("index"));
        IndexShard indexShard = indexService.getShard(0);
        ShardSearchRequest shardSearchRequest = new ShardSearchRequest(
            OriginalIndices.NONE, new SearchRequest().allowPartialSearchResults(true),
            indexShard.shardId(), 1, new AliasFilter(null, Strings.EMPTY_ARRAY), 1.0f, -1, null, null);
        List<SearchContextId> contextIds = new ArrayList<>();
        int numContexts = randomIntBetween(1, 10);
        for (int i = 0; i < numContexts; i++) {
            SearchService.SearchRewriteContext rewriteContext = searchService.acquireSearcherAndRewrite(shardSearchRequest, indexShard);
            final SearchContext searchContext = searchService.createContext(rewriteContext);
            assertThat(searchContext.id().getId(), equalTo((long) (i + 1)));
            searchService.putContext(searchContext);
            contextIds.add(searchContext.id());
        }
        assertThat(searchService.getActiveContexts(), equalTo(contextIds.size()));
        while (contextIds.isEmpty() == false) {
            final SearchContextId contextId = randomFrom(contextIds);
            assertFalse(searchService.freeContext(new SearchContextId(UUIDs.randomBase64UUID(), contextId.getId())));
            assertThat(searchService.getActiveContexts(), equalTo(contextIds.size()));
            if (randomBoolean()) {
                assertTrue(searchService.freeContext(contextId));
            } else {
                assertTrue(searchService.freeContext((new SearchContextId("", contextId.getId()))));
            }
            contextIds.remove(contextId);
            assertThat(searchService.getActiveContexts(), equalTo(contextIds.size()));
            assertFalse(searchService.freeContext(new SearchContextId("", contextId.getId())));
            assertFalse(searchService.freeContext(contextId));
            assertThat(searchService.getActiveContexts(), equalTo(contextIds.size()));
        }
>>>>>>> 7aa661c2
    }
}<|MERGE_RESOLUTION|>--- conflicted
+++ resolved
@@ -330,11 +330,7 @@
                         service.executeFetchPhase(req, new SearchShardTask(123L, "", "", "", null, Collections.emptyMap()), listener);
                         listener.get();
                         if (useScroll) {
-<<<<<<< HEAD
-                            service.freeReaderContext(searchPhaseResult.getRequestId());
-=======
                             service.freeContext(searchPhaseResult.getContextId());
->>>>>>> 7aa661c2
                         }
                     } catch (ExecutionException ex) {
                         assertThat(ex.getCause(), instanceOf(RuntimeException.class));
@@ -967,11 +963,6 @@
         }
     }
 
-<<<<<<< HEAD
-    private ReaderContext createReaderContext(IndexShard shard) {
-        Engine.Searcher searcher = shard.acquireSearcher("test");
-        return new ReaderContext(randomNonNegativeLong(), shard, searcher);
-=======
     public void testLookUpSearchContext() throws Exception {
         createIndex("index");
         SearchService searchService = getInstanceFromNode(SearchService.class);
@@ -1006,6 +997,10 @@
             assertFalse(searchService.freeContext(contextId));
             assertThat(searchService.getActiveContexts(), equalTo(contextIds.size()));
         }
->>>>>>> 7aa661c2
+    }
+
+    private ReaderContext createReaderContext(IndexShard shard) {
+        Engine.Searcher searcher = shard.acquireSearcher("test");
+        return new ReaderContext(randomNonNegativeLong(), shard, searcher);
     }
 }